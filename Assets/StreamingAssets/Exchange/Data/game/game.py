import qisge

from microqiskit import QuantumCircuit, simulate

<<<<<<< HEAD
# then hide the message
loading.width = 0
qisge.update()

# we need to keep track of time, to regulate the FPS
import time

# other stuff
import random
import math


# target frame rate
FPS = 30 
=======
import math, random, time
>>>>>>> 00aad42d

# load images
images = qisge.ImageList([
    'terrain-water.png',
    'terrain-red-flower.png',
    'terrain-grass.png',
    'terrain-path.png',
    'terrain-grass.png',
    'terrain-purple-flower.png',
    'terrain-tree.png',
    ])
terrain_types = len(images)

# define function that gets image ids for each tile
def get_image_id(x,y):

    # set up a single qubit circuit
    qc = QuantumCircuit(1)

    # define some (x,y) dependent angles
    d = math.sqrt(x**2+y**2)
    f = [ s*math.cos(s*d*math.pi/100) for s in seed]
    tx = (f[0]*x + f[1]*y)*math.pi/7
    ty = (f[2]*x - f[3]*y)*math.pi/7
    tz = (f[4]*(x+y) + f[5]*(x-y))*math.pi/7

    # add rotations by these angles to the circuit
    qc.rx(tx,0)
    qc.rz(tz,0)
    qc.ry(ty,0)

    if x==y:
        qc.h(0)

    # simulate it to get the probability of a 0 outcome
    ket = simulate(qc,get='statevector')
    p = ket[0][0]**2 + ket[0][1]**2
    
    # scale and round the result to get an image id
    image_id = int(round(p*(terrain_types-1)))

    return image_id


# generate random seed
seed = [0.5*random.random() for _ in range(6)]

pos_x = 0
pos_y = 0

sprite = {} # sprites for each tile
# loop over all tiles (remembering screen is 28x16)
for dx in range(28):
    for dy in range(16):
        sprite[dx,dy] = qisge.Sprite(get_image_id(pos_x+dx,pos_x+dy),x=dx,y=dy,z=0)

        
def next_frame(input):
        
    global pos_x,pos_y
        
    pressed = False
    if 0 in input['key_presses']:
        pos_y += 1
        pressed = True
    if 1 in input['key_presses']:
        pos_x += 1
        pressed = True
    if 2 in input['key_presses']:
        pos_y -= 1
        pressed = True
    if 3 in input['key_presses']:
        pos_x -= 1
        pressed = True
        
    if pressed:
        for dx in range(28):
            for dy in range(16):
                sprite[dx,dy].image_id = get_image_id(pos_x+dx,pos_y+dy)<|MERGE_RESOLUTION|>--- conflicted
+++ resolved
@@ -2,24 +2,7 @@
 
 from microqiskit import QuantumCircuit, simulate
 
-<<<<<<< HEAD
-# then hide the message
-loading.width = 0
-qisge.update()
-
-# we need to keep track of time, to regulate the FPS
-import time
-
-# other stuff
-import random
-import math
-
-
-# target frame rate
-FPS = 30 
-=======
 import math, random, time
->>>>>>> 00aad42d
 
 # load images
 images = qisge.ImageList([
