<<<<<<< HEAD
#ADD YOUR CODE HERE (overwrite the existing code)
#Below is a simple test example (for testing the speed of communication)

print('runs')



from os.path import dirname, abspath, join  


def read(filename):
    filename=join( dirname(abspath(__file__)), filename)
    with open(filename,'r') as file:
        return file.read()
        
def write(filename,message):
    filename=join( dirname(abspath(__file__)), filename)
    with open(filename,'w') as file:
        file.write(message)      
        


pingFile='input.txt'
pongFile='sprite.txt'

ping='ping'
pong='pong'
empty=''

count=0
maxcount=100
print('start')


while True:
    if read(pingFile)==ping:

        write(pingFile, empty)
        write(pongFile, pong)
        count=count+1
        print('ping found')
        #if count==maxcount:
        #    break
=======
import qisge

#ADD YOUR CODE HERE (overwrite the existing code)
import time

dx,dy = 0.1,0.1

images = qisge.ImageList(['spiral.png'])
sprite = qisge.Sprite(0)

input = qisge.update()

running = True
while running:

    if 0 in input['key_presses']:
        sprite.x = sprite.x
        sprite.y += dy
        print(sprite.x,sprite.y)
    if 2 in input['key_presses']:
        sprite.x = sprite.x
        sprite.y -= dy
        print(sprite.x,sprite.y)
    if 1 in input['key_presses'] and 0 not in input['key_presses']:
        sprite.y = sprite.y
        sprite.x += dx
        print(sprite.x,sprite.y)
    if 3 in input['key_presses']:
        sprite.y = sprite.y
        sprite.x -= dx
        print(sprite.x,sprite.y)
    if 6 in input['key_presses']:
        running = False
>>>>>>> 4e5e060b

    
    
    input = qisge.update()
    time.sleep(1/40)
<|MERGE_RESOLUTION|>--- conflicted
+++ resolved
@@ -1,48 +1,3 @@
-<<<<<<< HEAD
-#ADD YOUR CODE HERE (overwrite the existing code)
-#Below is a simple test example (for testing the speed of communication)
-
-print('runs')
-
-
-
-from os.path import dirname, abspath, join  
-
-
-def read(filename):
-    filename=join( dirname(abspath(__file__)), filename)
-    with open(filename,'r') as file:
-        return file.read()
-        
-def write(filename,message):
-    filename=join( dirname(abspath(__file__)), filename)
-    with open(filename,'w') as file:
-        file.write(message)      
-        
-
-
-pingFile='input.txt'
-pongFile='sprite.txt'
-
-ping='ping'
-pong='pong'
-empty=''
-
-count=0
-maxcount=100
-print('start')
-
-
-while True:
-    if read(pingFile)==ping:
-
-        write(pingFile, empty)
-        write(pongFile, pong)
-        count=count+1
-        print('ping found')
-        #if count==maxcount:
-        #    break
-=======
 import qisge
 
 #ADD YOUR CODE HERE (overwrite the existing code)
@@ -76,7 +31,6 @@
         print(sprite.x,sprite.y)
     if 6 in input['key_presses']:
         running = False
->>>>>>> 4e5e060b
 
     
     
